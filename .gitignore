--- conflicted
+++ resolved
@@ -135,11 +135,7 @@
 *.nuget.targets
 project.lock.json
 
-<<<<<<< HEAD
-# NPM lock file
-=======
 # NPM
->>>>>>> f07c7cd5
 package-lock.json
 
 ## TODO: If the tool you use requires repositories.config
