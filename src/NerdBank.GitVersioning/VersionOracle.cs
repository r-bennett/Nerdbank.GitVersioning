﻿namespace Nerdbank.GitVersioning
{
    using System;
    using System.Collections.Generic;
    using System.Globalization;
    using System.IO;
    using System.Linq;
    using System.Reflection;
    using System.Text.RegularExpressions;
    using Validation;

    /// <summary>
    /// Assembles version information in a variety of formats.
    /// </summary>
    public class VersionOracle
    {
        /// <summary>
        /// A regex that matches on numeric identifiers for prerelease or build metadata.
        /// </summary>
        private static readonly Regex NumericIdentifierRegex = new Regex(@"(?<![\w-])(\d+)(?![\w-])");

        /// <summary>
        /// The 0.0 version.
        /// </summary>
        private static readonly Version Version0 = new Version(0, 0);

        /// <summary>
        /// The 0.0 semver.
        /// </summary>
        private static readonly SemanticVersion SemVer0 = SemanticVersion.Parse("0.0");

        /// <summary>
        /// Initializes a new instance of the <see cref="VersionOracle"/> class.
        /// </summary>
        public static VersionOracle Create(string projectDirectory, string gitRepoDirectory = null, ICloudBuild cloudBuild = null, int? overrideBuildNumberOffset = null, string projectPathRelativeToGitRepoRoot = null)
        {
            Requires.NotNull(projectDirectory, nameof(projectDirectory));
            if (string.IsNullOrEmpty(gitRepoDirectory))
            {
                gitRepoDirectory = projectDirectory;
            }

            using (var git = GitExtensions.OpenGitRepo(gitRepoDirectory))
            {
                return new VersionOracle(projectDirectory, git, null, cloudBuild, overrideBuildNumberOffset, projectPathRelativeToGitRepoRoot);
            }
        }

        /// <summary>
        /// Initializes a new instance of the <see cref="VersionOracle"/> class.
        /// </summary>
        public VersionOracle(string projectDirectory, LibGit2Sharp.Repository repo, ICloudBuild cloudBuild, int? overrideBuildNumberOffset = null, string projectPathRelativeToGitRepoRoot = null)
            : this(projectDirectory, repo, null, cloudBuild, overrideBuildNumberOffset, projectPathRelativeToGitRepoRoot)
        {
        }

        /// <summary>
        /// Initializes a new instance of the <see cref="VersionOracle"/> class.
        /// </summary>
        public VersionOracle(string projectDirectory, LibGit2Sharp.Repository repo, LibGit2Sharp.Commit head, ICloudBuild cloudBuild, int? overrideVersionHeightOffset = null, string projectPathRelativeToGitRepoRoot = null)
        {
            var repoRoot = repo?.Info?.WorkingDirectory?.TrimEnd(Path.DirectorySeparatorChar, Path.AltDirectorySeparatorChar);
            var relativeRepoProjectDirectory = !string.IsNullOrWhiteSpace(repoRoot)
                ? (!string.IsNullOrEmpty(projectPathRelativeToGitRepoRoot)
                    ? projectPathRelativeToGitRepoRoot
                    : projectDirectory.Substring(repoRoot.Length).TrimStart(Path.DirectorySeparatorChar, Path.AltDirectorySeparatorChar))
                : null;

            var commit = head ?? repo?.Head.Commits.FirstOrDefault();

            var committedVersion = VersionFile.GetVersion(commit, relativeRepoProjectDirectory);

            var workingVersion = head != null ? VersionFile.GetVersion(head, relativeRepoProjectDirectory) : VersionFile.GetVersion(projectDirectory);

            if (overrideVersionHeightOffset.HasValue)
            {
                if (committedVersion != null)
                {
                    committedVersion.VersionHeightOffset = overrideVersionHeightOffset.Value;
                }

                if (workingVersion != null)
                {
                    workingVersion.VersionHeightOffset = overrideVersionHeightOffset.Value;
                }
            }

            this.VersionOptions = committedVersion ?? workingVersion;

            this.GitCommitId = commit?.Id.Sha ?? cloudBuild?.GitCommitId ?? null;
            this.GitCommitDate = commit?.Author.When;
            this.VersionHeight = CalculateVersionHeight(relativeRepoProjectDirectory, commit, committedVersion, workingVersion);
            this.BuildingRef = cloudBuild?.BuildingTag ?? cloudBuild?.BuildingBranch ?? repo?.Head.CanonicalName;

            // Override the typedVersion with the special build number and revision components, when available.
            if (repo != null)
            {
                this.Version = GetIdAsVersion(commit, committedVersion, workingVersion, this.VersionHeight);
            }
            else
            {
                this.Version = this.VersionOptions?.Version.Version ?? Version0;
            }

<<<<<<< HEAD
            this.VersionHeightOffset = this.VersionOptions?.VersionHeightOffsetOrDefault ?? 0;
=======
            // get the commit id abbreviation only if the commit id is set
            if (!string.IsNullOrEmpty(this.GitCommitId))
            {
                var gitCommitIdShortFixedLength = this.VersionOptions?.GitCommitIdShortFixedLength ?? VersionOptions.DefaultGitCommitIdShortFixedLength;
                var gitCommitIdShortAutoMinimum = this.VersionOptions?.GitCommitIdShortAutoMinimum ?? 0;
                // get it from the git repository if there is a repository present and it is enabled
                if (repo != null && gitCommitIdShortAutoMinimum > 0)
                {
                    this.GitCommitIdShort = repo.ObjectDatabase.ShortenObjectId(commit, gitCommitIdShortAutoMinimum);
                }
                else
                {
                    this.GitCommitIdShort = this.GitCommitId.Substring(0, gitCommitIdShortFixedLength);
                }
            }

            this.VersionHeightOffset = this.VersionOptions?.BuildNumberOffsetOrDefault ?? 0;
>>>>>>> 99df816b

            this.PrereleaseVersion = this.ReplaceMacros(this.VersionOptions?.Version?.Prerelease ?? string.Empty);

            this.CloudBuildNumberOptions = this.VersionOptions?.CloudBuild?.BuildNumberOrDefault ?? VersionOptions.CloudBuildNumberOptions.DefaultInstance;

            if (!string.IsNullOrEmpty(this.BuildingRef) && this.VersionOptions?.PublicReleaseRefSpec?.Length > 0)
            {
                this.PublicRelease = this.VersionOptions.PublicReleaseRefSpec.Any(
                    expr => Regex.IsMatch(this.BuildingRef, expr));
            }
        }

        /// <summary>
        /// Gets the BuildNumber to set the cloud build to (if applicable).
        /// </summary>
        public string CloudBuildNumber
        {
            get
            {
                var commitIdOptions = this.CloudBuildNumberOptions.IncludeCommitIdOrDefault;
                bool includeCommitInfo = commitIdOptions.WhenOrDefault == VersionOptions.CloudBuildNumberCommitWhen.Always ||
                    (commitIdOptions.WhenOrDefault == VersionOptions.CloudBuildNumberCommitWhen.NonPublicReleaseOnly && !this.PublicRelease);
                bool commitIdInRevision = includeCommitInfo && commitIdOptions.WhereOrDefault == VersionOptions.CloudBuildNumberCommitWhere.FourthVersionComponent;
                bool commitIdInBuildMetadata = includeCommitInfo && commitIdOptions.WhereOrDefault == VersionOptions.CloudBuildNumberCommitWhere.BuildMetadata;
                Version buildNumberVersion = commitIdInRevision ? this.Version : this.SimpleVersion;
                string buildNumberMetadata = FormatBuildMetadata(commitIdInBuildMetadata ? this.BuildMetadataWithCommitId : this.BuildMetadata);
                return buildNumberVersion + this.PrereleaseVersion + buildNumberMetadata;
            }
        }

        /// <summary>
        /// Gets a value indicating whether the cloud build number should be set.
        /// </summary>
        [Ignore]
        public bool CloudBuildNumberEnabled => this.CloudBuildNumberOptions.EnabledOrDefault;

        /// <summary>
        /// Gets the build metadata identifiers, including the git commit ID as the first identifier if appropriate.
        /// </summary>
        [Ignore]
        public IEnumerable<string> BuildMetadataWithCommitId
        {
            get
            {
                if (!string.IsNullOrEmpty(this.GitCommitId))
                {
                    yield return this.GitCommitIdShort;
                }

                foreach (string identifier in this.BuildMetadata)
                {
                    yield return identifier;
                }
            }
        }

        /// <summary>
        /// Gets a value indicating whether a version.json or version.txt file was found.
        /// </summary>
        public bool VersionFileFound => this.VersionOptions != null;

        /// <summary>
        /// Gets the version options used to initialize this instance.
        /// </summary>
        private VersionOptions VersionOptions { get; }

        /// <summary>
        /// Gets the version string to use for the <see cref="System.Reflection.AssemblyVersionAttribute"/>.
        /// </summary>
        public Version AssemblyVersion => GetAssemblyVersion(this.Version, this.VersionOptions).EnsureNonNegativeComponents();

        /// <summary>
        /// Gets the version string to use for the <see cref="System.Reflection.AssemblyFileVersionAttribute"/>.
        /// </summary>
        public Version AssemblyFileVersion => this.Version;

        /// <summary>
        /// Gets the version string to use for the <see cref="System.Reflection.AssemblyInformationalVersionAttribute"/>.
        /// </summary>
        public string AssemblyInformationalVersion =>
            $"{this.Version.ToStringSafe(3)}{this.PrereleaseVersion}{FormatBuildMetadata(this.BuildMetadataWithCommitId)}";

        /// <summary>
        /// Gets or sets a value indicating whether the project is building
        /// in PublicRelease mode.
        /// </summary>
        public bool PublicRelease { get; set; }

        /// <summary>
        /// Gets the prerelease version information, including a leading hyphen.
        /// </summary>
        public string PrereleaseVersion { get; }

        /// <summary>
        /// Gets the prerelease version information, omitting the leading hyphen, if any.
        /// </summary>
        public string PrereleaseVersionNoLeadingHyphen => this.PrereleaseVersion?.TrimStart('-');

        /// <summary>
        /// Gets the version information without a Revision component.
        /// </summary>
        public Version SimpleVersion => this.Version.Build >= 0
                ? new Version(this.Version.Major, this.Version.Minor, this.Version.Build)
                : new Version(this.Version.Major, this.Version.Minor);

        /// <summary>
        /// Gets the build number (i.e. third integer, or PATCH) for this version.
        /// </summary>
        public int BuildNumber => Math.Max(0, this.Version.Build);

        /// <summary>
        /// Gets the <see cref="Version.Revision"/> component of the <see cref="Version"/>.
        /// </summary>
        public int VersionRevision => this.Version.Revision;

        /// <summary>
        /// Gets the major.minor version string.
        /// </summary>
        /// <value>
        /// The x.y string (no build number or revision number).
        /// </value>
        public Version MajorMinorVersion => new Version(this.Version.Major, this.Version.Minor);

        /// <summary>
        /// Gets the <see cref="Version.Major"/> component of the <see cref="Version"/>.
        /// </summary>
        public int VersionMajor => this.Version.Major;

        /// <summary>
        /// Gets the <see cref="Version.Minor"/> component of the <see cref="Version"/>.
        /// </summary>
        public int VersionMinor => this.Version.Minor;

        /// <summary>
        /// Gets the Git revision control commit id for HEAD (the current source code version).
        /// </summary>
        public string GitCommitId { get; }

        /// <summary>
        /// Gets the first several characters of the Git revision control commit id for HEAD (the current source code version).
        /// </summary>
        public string GitCommitIdShort { get; }

        /// <summary>
        /// Gets the Git revision control commit date for HEAD (the current source code version).
        /// </summary>
        public DateTimeOffset? GitCommitDate { get; }

        /// <summary>
        /// Gets the number of commits in the longest single path between
        /// the specified commit and the most distant ancestor (inclusive)
        /// that set the version to the value at HEAD.
        /// </summary>
        public int VersionHeight { get; }

        /// <summary>
        /// The offset to add to the <see cref="VersionHeight"/>
        /// when calculating the integer to use as the <see cref="BuildNumber"/>
        /// or elsewhere that the {height} macro is used.
        /// </summary>
        public int VersionHeightOffset { get; }

        private string BuildingRef { get; }

        /// <summary>
        /// Gets the version for this project, with up to 4 components.
        /// </summary>
        public Version Version { get; }

        /// <summary>
        /// Gets a value indicating whether to set all cloud build variables prefaced with "NBGV_".
        /// </summary>
        [Ignore]
        public bool CloudBuildAllVarsEnabled => this.VersionOptions?.CloudBuildOrDefault.SetAllVariablesOrDefault
            ?? VersionOptions.CloudBuildOptions.DefaultInstance.SetAllVariablesOrDefault;

        /// <summary>
        /// Gets a dictionary of all cloud build variables that applies to this project,
        /// regardless of the current setting of <see cref="CloudBuildAllVarsEnabled"/>.
        /// </summary>
        [Ignore]
        public IDictionary<string, string> CloudBuildAllVars
        {
            get
            {
                var variables = new Dictionary<string, string>(StringComparer.OrdinalIgnoreCase);

                var properties = this.GetType().GetTypeInfo().GetProperties(BindingFlags.Public | BindingFlags.DeclaredOnly | BindingFlags.Instance);
                foreach (var property in properties)
                {
                    if (property.GetCustomAttribute<IgnoreAttribute>() == null)
                    {
                        var value = property.GetValue(this);
                        if (value != null)
                        {
                            variables.Add($"NBGV_{property.Name}", value.ToString());
                        }
                    }
                }

                return variables;
            }
        }

        /// <summary>
        /// Gets a value indicating whether to set cloud build version variables.
        /// </summary>
        [Ignore]
        public bool CloudBuildVersionVarsEnabled => this.VersionOptions?.CloudBuildOrDefault.SetVersionVariablesOrDefault
            ?? VersionOptions.CloudBuildOptions.DefaultInstance.SetVersionVariablesOrDefault;

        /// <summary>
        /// Gets a dictionary of cloud build variables that applies to this project,
        /// regardless of the current setting of <see cref="CloudBuildVersionVarsEnabled"/>.
        /// </summary>
        [Ignore]
        public IDictionary<string, string> CloudBuildVersionVars
        {
            get
            {
                return new Dictionary<string, string>(StringComparer.OrdinalIgnoreCase)
                {
                    { "GitAssemblyInformationalVersion", this.AssemblyInformationalVersion },
                    { "GitBuildVersion", this.Version.ToString() },
                    { "GitBuildVersionSimple", this.SimpleVersion.ToString() },
                };
            }
        }

        /// <summary>
        /// Gets the list of build metadata identifiers to include in semver version strings.
        /// </summary>
        [Ignore]
        public List<string> BuildMetadata { get; } = new List<string>();

        /// <summary>
        /// Gets the +buildMetadata fragment for the semantic version.
        /// </summary>
        public string BuildMetadataFragment => FormatBuildMetadata(this.BuildMetadataWithCommitId);

        /// <summary>
        /// Gets the version to use for NuGet packages.
        /// </summary>
        public string NuGetPackageVersion => this.VersionOptions?.NuGetPackageVersionOrDefault.SemVerOrDefault == 1 ? this.NuGetSemVer1 : this.SemVer2;

        /// <summary>
        /// Gets the version to use for Chocolatey packages.
        /// </summary>
        /// <remarks>
        /// This always returns the NuGet subset of SemVer 1.0.
        /// </remarks>
        public string ChocolateyPackageVersion => this.NuGetSemVer1;

        /// <summary>
        /// Gets the version to use for NPM packages.
        /// </summary>
        public string NpmPackageVersion => this.SemVer2;

        /// <summary>
        /// Gets a SemVer 1.0 compliant string that represents this version, including the -COMMITID suffix
        /// when <see cref="PublicRelease"/> is <c>false</c>.
        /// </summary>
        public string SemVer1 =>
            $"{this.Version.ToStringSafe(3)}{this.PrereleaseVersionSemVer1}{this.SemVer1BuildMetadata}";

        /// <summary>
        /// Gets a SemVer 2.0 compliant string that represents this version, including a +COMMITID suffix
        /// when <see cref="PublicRelease"/> is <c>false</c>.
        /// </summary>
        public string SemVer2 =>
            $"{this.Version.ToStringSafe(3)}{this.PrereleaseVersion}{this.SemVer2BuildMetadata}";

        /// <summary>
        /// Gets the minimum number of digits to use for numeric identifiers in SemVer 1.
        /// </summary>
        public int SemVer1NumericIdentifierPadding => this.VersionOptions?.SemVer1NumericIdentifierPaddingOrDefault ?? 4;

        /// <summary>
        /// Gets the build metadata, compliant to the NuGet-compatible subset of SemVer 1.0.
        /// </summary>
        /// <remarks>
        /// When adding the git commit ID in a -prerelease tag, prefix a `g` because
        /// older NuGet clients (the ones that support only a subset of semver 1.0)
        /// cannot handle prerelease tags that begin with a number (which a git commit ID might).
        /// See <see href="https://github.com/AArnott/Nerdbank.GitVersioning/issues/260#issuecomment-445511898">this discussion</see>.
        /// </remarks>
        private string NuGetSemVer1BuildMetadata =>
            this.PublicRelease ? string.Empty : $"-g{this.GitCommitIdShort}";

        /// <summary>
        /// Gets the build metadata, compliant to SemVer 1.0.
        /// </summary>
        private string SemVer1BuildMetadata =>
            this.PublicRelease ? string.Empty : $"-{this.GitCommitIdShort}";

        /// <summary>
        /// Gets a SemVer 1.0 compliant string that represents this version, including the -gCOMMITID suffix
        /// when <see cref="PublicRelease"/> is <c>false</c>.
        /// </summary>
        private string NuGetSemVer1 =>
            $"{this.Version.ToStringSafe(3)}{this.PrereleaseVersionSemVer1}{this.NuGetSemVer1BuildMetadata}";

        /// <summary>
        /// Gets the build metadata that is appropriate for SemVer2 use.
        /// </summary>
        /// <remarks>
        /// We always put the commit ID in the -prerelease tag for non-public releases.
        /// But for public releases, we don't include it in the +buildMetadata section since it may be confusing for NuGet.
        /// See https://github.com/AArnott/Nerdbank.GitVersioning/pull/132#issuecomment-307208561
        /// </remarks>
        private string SemVer2BuildMetadata =>
            (this.PublicRelease ? string.Empty : this.GitCommitIdShortForNonPublicPrereleaseTag) + FormatBuildMetadata(this.BuildMetadata);

        private string PrereleaseVersionSemVer1 => MakePrereleaseSemVer1Compliant(this.PrereleaseVersion, this.SemVer1NumericIdentifierPadding);

        private string GitCommitIdShortForNonPublicPrereleaseTag => (string.IsNullOrEmpty(this.PrereleaseVersion) ? "-" : ".") + this.GitCommitIdShort;

        private VersionOptions.CloudBuildNumberOptions CloudBuildNumberOptions { get; }

        private int VersionHeightWithOffset => this.VersionHeight + this.VersionHeightOffset;

        private static string FormatBuildMetadata(IEnumerable<string> identifiers) =>
            (identifiers?.Any() ?? false) ? "+" + string.Join(".", identifiers) : string.Empty;

        private static string FormatBuildMetadataSemVerV1(IEnumerable<string> identifiers) =>
            (identifiers?.Any() ?? false) ? "-" + string.Join("-", identifiers) : string.Empty;

        private static Version GetAssemblyVersion(Version version, VersionOptions versionOptions)
        {
            // If there is no repo, "version" could have uninitialized components (-1).
            version = version.EnsureNonNegativeComponents();

            var assemblyVersion = versionOptions?.AssemblyVersionOrDefault.Version ?? new System.Version(version.Major, version.Minor);
            var precision = versionOptions?.AssemblyVersionOrDefault.PrecisionOrDefault;

            assemblyVersion = new System.Version(
                assemblyVersion.Major,
                precision >= VersionOptions.VersionPrecision.Minor ? assemblyVersion.Minor : 0,
                precision >= VersionOptions.VersionPrecision.Build ? version.Build : 0,
                precision >= VersionOptions.VersionPrecision.Revision ? version.Revision : 0);
            return assemblyVersion.EnsureNonNegativeComponents(4);
        }

        /// <summary>
        /// Replaces any macros found in a prerelease or build metadata string.
        /// </summary>
        /// <param name="prereleaseOrBuildMetadata">The prerelease or build metadata.</param>
        /// <returns>The specified string, with macros substituted for actual values.</returns>
        private string ReplaceMacros(string prereleaseOrBuildMetadata) => prereleaseOrBuildMetadata?.Replace(VersionOptions.VersionHeightPlaceholder, this.VersionHeightWithOffset.ToString(CultureInfo.InvariantCulture));

        /// <summary>
        /// Converts a semver 2 compliant "-beta.5" prerelease tag to a semver 1 compatible one.
        /// </summary>
        /// <param name="prerelease">The semver 2 prerelease tag, including its leading hyphen.</param>
        /// <param name="paddingSize">The minimum number of digits to use for any numeric identifier.</param>
        /// <returns>A semver 1 compliant prerelease tag. For example "-beta-0005".</returns>
        private static string MakePrereleaseSemVer1Compliant(string prerelease, int paddingSize)
        {
            if (string.IsNullOrEmpty(prerelease))
            {
                return prerelease;
            }

            string paddingFormatter = "{0:" + new string('0', paddingSize) + "}";

            string semver1 = prerelease;

            // Identify numeric identifiers and pad them.
            Assumes.True(prerelease.StartsWith("-"));
            semver1 = "-" + NumericIdentifierRegex.Replace(semver1.Substring(1), m => string.Format(CultureInfo.InvariantCulture, paddingFormatter, int.Parse(m.Groups[1].Value)));

            semver1 = semver1.Replace('.', '-');

            return semver1;
        }

        private static int CalculateVersionHeight(string relativeRepoProjectDirectory, LibGit2Sharp.Commit headCommit, VersionOptions committedVersion, VersionOptions workingVersion)
        {
            var headCommitVersion = committedVersion?.Version ?? SemVer0;

            if (IsVersionFileChangedInWorkingTree(committedVersion, workingVersion))
            {
                var workingCopyVersion = workingVersion?.Version?.Version;

                if (workingCopyVersion == null || !workingCopyVersion.Equals(headCommitVersion))
                {
                    // The working copy has changed the major.minor version.
                    // So by definition the version height is 0, since no commit represents it yet.
                    return 0;
                }
            }

            return headCommit?.GetHeight(c => c.CommitMatchesVersion(headCommitVersion, relativeRepoProjectDirectory)) ?? 0;
        }

        private static Version GetIdAsVersion(LibGit2Sharp.Commit headCommit, VersionOptions committedVersion, VersionOptions workingVersion, int versionHeight)
        {
            var version = IsVersionFileChangedInWorkingTree(committedVersion, workingVersion) ? workingVersion : committedVersion;

            return headCommit.GetIdAsVersionHelper(version, versionHeight);
        }

        private static bool IsVersionFileChangedInWorkingTree(VersionOptions committedVersion, VersionOptions workingVersion)
        {
            if (workingVersion != null)
            {
                return !EqualityComparer<VersionOptions>.Default.Equals(workingVersion, committedVersion);
            }

            // A missing working version is a change only if it was previously commited.
            return committedVersion != null;
        }

        [AttributeUsage(AttributeTargets.Property)]
        private class IgnoreAttribute : Attribute
        {
        }
    }
}<|MERGE_RESOLUTION|>--- conflicted
+++ resolved
@@ -102,9 +102,6 @@
                 this.Version = this.VersionOptions?.Version.Version ?? Version0;
             }
 
-<<<<<<< HEAD
-            this.VersionHeightOffset = this.VersionOptions?.VersionHeightOffsetOrDefault ?? 0;
-=======
             // get the commit id abbreviation only if the commit id is set
             if (!string.IsNullOrEmpty(this.GitCommitId))
             {
@@ -121,8 +118,7 @@
                 }
             }
 
-            this.VersionHeightOffset = this.VersionOptions?.BuildNumberOffsetOrDefault ?? 0;
->>>>>>> 99df816b
+            this.VersionHeightOffset = this.VersionOptions?.VersionHeightOffsetOrDefault ?? 0;
 
             this.PrereleaseVersion = this.ReplaceMacros(this.VersionOptions?.Version?.Prerelease ?? string.Empty);
 
