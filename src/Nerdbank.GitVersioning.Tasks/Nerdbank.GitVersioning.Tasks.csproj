--- conflicted
+++ resolved
@@ -7,11 +7,7 @@
     <PackageReference Include="Microsoft.Build.Tasks.Core" Version="15.1.0-preview-000458-02" Condition=" '$(TargetFramework)' == 'netstandard1.3' " />
     <PackageReference Include="Microsoft.Build.Tasks.Core" Version="14.3" Condition=" '$(TargetFramework)' == 'net45' " />
     <PackageReference Include="PInvoke.MSCorEE" Version="0.3.152" Condition=" '$(TargetFramework)' == 'net45' " />
-<<<<<<< HEAD
-    <PackageReference Include="Nerdbank.GitVersioning.LKG" Version="1.5.95" />
-=======
     <PackageReference Include="Nerdbank.GitVersioning.LKG" Version="1.5.108-g37118a0bd6" />
->>>>>>> 3b61d1a9
     <PackageReference Include="NuProj.Common" Version="0.11.14-beta" />
   </ItemGroup>
   <ItemGroup>
